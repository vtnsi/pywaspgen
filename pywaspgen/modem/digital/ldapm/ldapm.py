--- conflicted
+++ resolved
@@ -15,29 +15,11 @@
             sig_type (dict): The signal type of the LDAPM modem.
             pulse_type (dict): The pulse shape metadata of the LDAPM modem.
         """
-<<<<<<< HEAD
-        super().__init__(burst)
-
-        self._update_burst_metadata(burst)
-        self.pulse_type = burst.metadata["pulse_type"]
-        self.__set_pulse_shape()
-
-    def _update_burst_metadata(self, burst):
-        rng = np.random.default_rng(42)
-        beta = round(100.0 * rng.uniform(*burst.metadata["pulse_shape"]["beta"])) / 100.0
-        span = rng.integers(*burst.metadata["pulse_shape"]["span"], endpoint=True)
-        sps = round(10.0 * ((beta + 1.0) / burst.bandwidth)) / 10.0
-        burst.bandwidth = (beta + 1.0) / sps
-        burst.metadata["pulse_type"] = {"sps": sps, "format": burst.metadata["pulse_shape"]["format"], "params": {"beta": beta, "span": span, "window": (burst.metadata["pulse_shape"]["window"]["type"], burst.metadata["pulse_shape"]["window"]["params"])}}
-
-    def _gen_samples(self, num_samples):
-=======
         super().__init__(sig_type)
         self.pulse_type = pulse_type
         self.__set_pulse_shape()     
         
     def _gen_samples(self, num_samples, rng):
->>>>>>> 9d84fc0e
         """
         Generates a random modulated LDAPM data sample stream of pulse shaped LDAPM data symbols from the LDAPM modem's data symbol table.
 
