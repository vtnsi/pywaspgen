--- conflicted
+++ resolved
@@ -37,23 +37,6 @@
 
         Returns:
             float complex, obj: The IQ data of the provided burst definition, the :class:`pywaspgen.modems` object used to create the IQ data.
-<<<<<<< HEAD
-        """
-        # if burst.sig_type["type"] == "fsk":
-        #     Rs = burst.bandwidth / (burst.metadata["modulation_index"] * ((burst.sig_type["order"] - 1) ** 2.0) + 2.0)
-        #     deviation = (burst.metadata["modulation_index"] * Rs * (burst.sig_type["order"] - 1)) / 2.0
-        #
-        #     sps = int(1 / Rs)
-        #     deviation = (burst.metadata["modulation_index"] * (1 / sps) * (burst.sig_type["order"] - 1)) / 2.0
-        #
-        #     sig_modem = getattr(modem, burst.sig_type["type"])(deviation, sps, burst.sig_type)
-        # else:
-        #     sig_modem = getattr(modem, burst.sig_type["type"])(burst.sig_type, burst.metadata['pulse_type'])
-
-        sig_modem = getattr(modem, burst.sig_type["type"])(burst)
-        samples = sig_modem.gen_samples(num_samples=burst.duration)
-
-=======
         """        
         if burst.sig_type["type"] == "fsk":
             Rs = burst.bandwidth / (burst.metadata["modulation_index"] * ((burst.sig_type["order"] - 1) ** 2.0) + 2.0)
@@ -65,7 +48,6 @@
             sig_modem = getattr(modem, burst.sig_type["type"])(burst.sig_type, burst.metadata["pulse_type"])
 
         samples = sig_modem.gen_samples(burst.duration, rng)
->>>>>>> 9d84fc0e
         if samples.size != 0:
             samples = impairments.freq_off(samples, burst.cent_freq)
             samples = np.sqrt((10.0 ** (burst.metadata["snr"] / 10.0)) / 2.0) * samples
@@ -115,45 +97,6 @@
         Returns:
             float complex, obj: A numpy array of aggregate IQ data generated from the ``burst_list``, An updated ``burst_list`` with values adjusted based on the parameters used to create the aggregate IQ data.
         """
-<<<<<<< HEAD
-        rng = self.rng if data_idx == -1 else np.random.default_rng([data_idx, self.config["generation"]["rand_seed"]])
-
-        iq_data = impairments.awgn(np.zeros(self.config["spectrum"]["observation_duration"], dtype=np.csingle), -np.inf)
-
-        for k in range(len(burst_list)):
-            burst_list[k].metadata.update(self.config["sig_defaults"]["iq"])
-            burst_list[k].metadata["snr"] = rng.uniform(*self.config["sig_defaults"]["iq"]["snr"])
-
-            # if burst_list[k].sig_type["type"] == "ask" or burst_list[k].sig_type["type"] == "psk" or burst_list[k].sig_type["type"] == "pam" or burst_list[k].sig_type["type"] == "qam":
-            #     beta = round(100.0 * rng.uniform(*self.config["sig_defaults"]["iq"]["ldapm"]["pulse_shape"]["beta"])) / 100.0
-            #     span = rng.integers(*self.config["sig_defaults"]["iq"]["ldapm"]["pulse_shape"]["span"], endpoint=True)
-            #     sps = round(10.0 * ((beta + 1.0) / burst_list[k].bandwidth)) / 10.0
-            #     burst_list[k].bandwidth = (beta + 1.0) / sps
-            #     burst_list[k].metadata["pulse_type"] = {"sps": sps, "format": self.config["sig_defaults"]["iq"]["ldapm"]["pulse_shape"]["format"], "params": {"beta": beta, "span": span, "window": (self.config["sig_defaults"]["iq"]["ldapm"]["pulse_shape"]["window"]["type"], self.config["sig_defaults"]["iq"]["ldapm"]["pulse_shape"]["window"]["params"])}}
-            # else:
-            #     modulation_index = rng.uniform(*self.config["sig_defaults"]["iq"]["fsk"]["modulation_index"])
-            #     burst_list[k].metadata["modulation_index"] = modulation_index
-
-        new_burst_list = []
-        for burst in burst_list:
-            samples, sig_modem = self._get_iq(burst)
-            burst.duration = len(samples)
-            start_iq_idx = max(0, burst.start)
-            start_samples_idx = max(0, -burst.start)
-            num_samples = min(burst.duration - start_samples_idx, self.config["spectrum"]["observation_duration"] - start_iq_idx)
-
-            iq_data[start_iq_idx : start_iq_idx + num_samples] += samples[start_samples_idx : start_samples_idx + num_samples]
-
-            burst.start = start_iq_idx
-            burst.duration = num_samples
-
-            if self.config["sig_defaults"]["save_modems"]:
-                burst.metadata["modem"] = sig_modem
-            new_burst_list.append(burst)
-
-        return iq_data, new_burst_list
-=======
->>>>>>> 9d84fc0e
 
         iq_data_list = []
         updated_burst_lists = []
