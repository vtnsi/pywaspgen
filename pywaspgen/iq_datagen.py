--- conflicted
+++ resolved
@@ -103,49 +103,6 @@
         Returns:
             float complex, obj: A numpy array of aggregate IQ data generated from the ``burst_list``, An updated ``burst_list`` with values adjusted based on the parameters used to create the aggregate IQ data.
         """
-<<<<<<< HEAD
-        rng = self.rng if data_idx == -1 else np.random.default_rng([data_idx, self.config["generation"]["rand_seed"]])
-
-        iq_data = impairments.awgn(np.zeros(self.config["spectrum"]["observation_duration"], dtype=np.csingle), -np.inf)
-
-        for k in range(len(burst_list)):
-        
-            if "snr" not in burst_list[k].metadata.keys():
-                snr = rng.uniform(self.config["sig_defaults"]["iq"]["snr"][0], self.config["sig_defaults"]["iq"]["snr"][1])
-                burst_list[k].metadata["snr"] = snr	
-            		
-            if burst_list[k].sig_type["type"] == "ask" or burst_list[k].sig_type["type"] == "psk" or burst_list[k].sig_type["type"] == "pam" or burst_list[k].sig_type["type"] == "qam":
-                beta = round(100.0 * rng.uniform(self.config["sig_defaults"]["iq"]["ldapm"]["pulse_shape"]["beta"][0], self.config["sig_defaults"]["iq"]["ldapm"]["pulse_shape"]["beta"][1])) / 100.0
-                span = rng.integers(self.config["sig_defaults"]["iq"]["ldapm"]["pulse_shape"]["span"][0], self.config["sig_defaults"]["iq"]["ldapm"]["pulse_shape"]["span"][1], endpoint=True)
-                sps = round(10.0 * ((beta + 1.0) / burst_list[k].bandwidth)) / 10.0
-                burst_list[k].bandwidth = (beta + 1.0) / sps
-                burst_list[k].metadata["pulse_type"] = {"sps": sps, "format": self.config["sig_defaults"]["iq"]["ldapm"]["pulse_shape"]["format"], "params": {"beta": beta, "span": span, "window": (self.config["sig_defaults"]["iq"]["ldapm"]["pulse_shape"]["window"]["type"], self.config["sig_defaults"]["iq"]["ldapm"]["pulse_shape"]["window"]["params"])}}
-            else:
-                modulation_index = rng.uniform(self.config["sig_defaults"]["iq"]["fsk"]["modulation_index"][0], self.config["sig_defaults"]["iq"]["fsk"]["modulation_index"][1])
-                burst_list[k].metadata["modulation_index"] = modulation_index
-
-        new_burst_list = []
-        for burst in burst_list:
-            samples, sig_modem = self._get_iq(burst)
-            #print('SNR est: ', 10*np.log10(np.mean(np.abs(np.sqrt(sps)*samples)**2)))
-
-            burst.duration = len(samples)
-            start_iq_idx = max(0, burst.start)
-            start_samples_idx = max(0, -burst.start)
-            num_samples = min(burst.duration - start_samples_idx, self.config["spectrum"]["observation_duration"] - start_iq_idx)
-
-            iq_data[start_iq_idx : start_iq_idx + num_samples] += samples[start_samples_idx : start_samples_idx + num_samples]
-
-            burst.start = start_iq_idx
-            burst.duration = num_samples
-
-            if self.config["sig_defaults"]["save_modems"]:
-                burst.metadata["modem"] = sig_modem
-            new_burst_list.append(burst)
-
-        return iq_data, new_burst_list
-=======
->>>>>>> 543d89d9
 
         iq_data_list = []
         updated_burst_lists = []
@@ -153,7 +110,8 @@
             iq_data = impairments.awgn(np.zeros(self.config["spectrum"]["observation_duration"], dtype=np.csingle), -np.inf, rng=rng)
 
             for k in range(len(burst_list)):
-                snr = rng.uniform(*self.config["sig_defaults"]["iq"]["snr"])
+                if "snr" not in burst_list[k].metadata.keys():
+                    snr = rng.uniform(*self.config["sig_defaults"]["iq"]["snr"])
                 if burst_list[k].sig_type["type"] in ["ask", "psk", "pam", "qam"]:
                     beta = round(100.0 * rng.uniform(*self.config["sig_defaults"]["iq"]["ldapm"]["pulse_shape"]["beta"])) / 100.0
                     span = rng.integers(*self.config["sig_defaults"]["iq"]["ldapm"]["pulse_shape"]["span"], endpoint=True)
